import os
import torch
import warnings
import tempfile
import shutil
import numpy as np
import pandas as pd
from torch.utils.data import DataLoader
from src.model import TripleGAN
from src.networks import (
    Generator, 
    Discriminator, 
    Classifier
)
from src.utils import (
    FundusDataset, 
    FundusDatasetOne, 
    load_dataset, 
    plot_losses, 
    plot_metrics, 
    save_images, 
    get_last_checkpoint
)
from default_networks import (
    get_default_classifier_layers,
    get_default_disc_layers,
    get_default_gen_layers
)
from options import parse_args
from torchvision.models import inception_v3
from pytorch_fid import fid_score
from torch.utils.data import DataLoader
from torchvision import transforms
from torchvision.utils import save_image



warnings.filterwarnings("ignore")

os.environ['TORCH_HOME'] = './pre-trained/' #setting the environment variable

device = torch.device('cuda:0' if torch.cuda.is_available() else 'cpu')

print(f"Using device: {device}")
    
inception_model = inception_v3(pretrained=True, transform_input=False).to(device)
inception_model.eval()


# Function to calculate Inception Score
def calculate_inception_score(gen_imgs, splits=10):
    with torch.no_grad():
        pred = inception_model(gen_imgs)
        pred = torch.nn.functional.softmax(pred, dim=1).cpu().numpy()
        split_scores = []

        for k in range(splits):
            part = pred[k * (pred.shape[0] // splits): (k + 1) * (pred.shape[0] // splits), :]
            kl = part * (np.log(part) - np.log(np.expand_dims(np.mean(part, 0), 0)))
            kl = np.mean(np.sum(kl, 1))
            split_scores.append(np.exp(kl))

        return np.mean(split_scores), np.std(split_scores)


# Function to calculate FID
def calculate_fid(real_imgs, gen_imgs, batch_size=1):
    # Create temporary directories
    real_dir = tempfile.mkdtemp()
    gen_dir = tempfile.mkdtemp()

    # Save real images
    for i, img in enumerate(real_imgs):
        save_image(img, os.path.join(real_dir, f"real_{i}.png"))

    # Save generated images
    for i, img in enumerate(gen_imgs):
        save_image(img, os.path.join(gen_dir, f"gen_{i}.png"))

    # Calculate FID
    fid_value = fid_score.calculate_fid_given_paths(
        [real_dir, gen_dir], 
        batch_size=batch_size, 
        device=device, dims=2048
    )

    # Clean up temporary directories
    shutil.rmtree(real_dir)
    shutil.rmtree(gen_dir)

    return fid_value

def calculate_fid(real_imgs, gen_imgs, batch_size=64):
    fid_value = fid_score.calculate_fid_given_paths(
        [real_imgs, gen_imgs], 
        batch_size=batch_size, 
        device=device, dims=2048
    )
    return fid_value

# Function to train or test the model
def train_or_test(options):
    
    if options.train:
        # Image preprocessing
        transform = transforms.Compose([
            transforms.Resize((options.image_size, options.image_size)),
            transforms.ToTensor(),
            transforms.Normalize([0.5], [0.5])
        ])
        print("Loading dataset...")
        dataset = FundusDatasetOne(options.root_dir, transform=transform)
        print(f"Dataset loaded | Number of images loaded: {[len(dataset)]}")
        
        dataloader = DataLoader(dataset, batch_size=options.batch_size, shuffle=True)
    else:
        print("Preparing model for testing")

    gen_layers = get_default_gen_layers(
        input_dim=options.latent_dim, 
        output_dim=128*128*3
    )
    disc_layers = get_default_disc_layers(
        input_dim=128*128*3
    )
    classifier_layers = get_default_classifier_layers(
        input_dim=128*128*3, 
        num_classes=options.num_classes
    )
    
    print("Creating netowrk")
    generator = Generator(
        input_dim=options.latent_dim, 
        layers=gen_layers
    )
    discriminator = Discriminator(
        layers=disc_layers
    )
    classifier = Classifier(
        num_classes=options.num_classes, 
        layers=classifier_layers
    )

    optimizer_G = torch.optim.Adam(
        generator.parameters(), 
        lr=options.lr_G, 
        betas=options.beta_G
    )
    optimizer_D = torch.optim.Adam(
        discriminator.parameters(), 
        lr=options.lr_D, 
        betas=options.beta_D
    )
    optimizer_C = torch.optim.Adam(
        classifier.parameters(), 
        lr=options.lr_C, 
        betas=options.beta_C
    )

    gan_model = TripleGAN(
        generator=generator,
        discriminator=discriminator,
        classifier=classifier,
        optimizer_G=optimizer_G,
        optimizer_D=optimizer_D,
        optimizer_C=optimizer_C,
        options=options,
        latent_dim=options.latent_dim
    )
    
    
    g_losses = []
    d_losses = []
    c_losses = []
    inception_scores = []
    fid_values = []

    if options.train:
        print("Starting training...")
        for epoch in range(options.num_epochs):
            for i, (imgs, labels) in enumerate(dataloader):
                d_loss, g_loss, c_loss, fake_images = gan_model.train_step(imgs, labels)
                g_losses.append(g_loss.item())
                d_losses.append(d_loss.item())
                c_losses.append(c_loss.item())
                
            #  TODO: calculate metrics
            inception_score, _ = calculate_inception_score(fake_images)
            fid_value = calculate_fid(imgs, fake_images, options.batch_size)
            inception_scores.append(inception_score)
            fid_values.append(fid_value)
            
            if not os.path.exists(f'{options.checkpoint_dir}/trainining_samples'):
                os.makedirs(f'{options.checkpoint_dir}/trainining_samples')

            print(f"Epoch [{epoch+1}/{options.num_epochs}], [d_loss: {d_loss.item():.4f}], g_loss: [{g_loss.item():.4f}], c_loss: [{c_loss.item():.4f}]")
            print(f"Inception Score: {inception_score} FID: {fid_value}") # Inception Score: {inception_score}
            # create the checkpoint directory if it does not exist
            if not os.path.exists(options.checkpoint_dir):
                os.makedirs(options.checkpoint_dir)
            # TODO: uncomment the following lines before training if you want to save the model checkpoints
            if epoch % 100 == 0:
                checkpoint_path = os.path.join(options.checkpoint_dir, f'checkpoint_latest.pth')
                gan_model.save_checkpoint(checkpoint_path)
<<<<<<< HEAD
                # try:
                #     save_images(fake_images, f'{options.checkpoint_dir}/trainining_samples')
                # except:
                #     pass
=======
<<<<<<< HEAD
                # save_images(fake_images, f'{options.checkpoint_dir}/trainining_samples')
=======
                try:
                    save_images(fake_images, f'{options.checkpoint_dir}/trainining_samples')
                except:
                    pass
>>>>>>> 8a1e3bc56f3e338996f831667c7013bdfe6428cc
>>>>>>> 322a0627
        #TODO: uncomment the following lines before training if you want to save the model
        # #Save the model after training
        if not os.path.exists(options.output_path):
            os.makedirs(options.output_path)
        gan_model.save_model(os.path.join(options.output_path, options.model_path))
        
    elif options.continue_training:
        print("Continuing training from the last checkpoint...")
        # get the last checkpoint in the checkpoint directory
        last_checkpoint, last_epoch = get_last_checkpoint(options.checkpoint_dir)
        if os.path.exists(last_checkpoint):
            print(f"Loading checkpoint from {last_checkpoint}")
            gan_model.load_model(last_checkpoint)
            # Continue training from the last epoch
            for epoch in range(last_epoch, options.num_epochs):
                for i, (imgs, labels) in enumerate(dataloader):
                    d_loss, g_loss, c_loss, fake_images = gan_model.train_step(imgs, labels)
                    g_losses.append(g_loss.item())
                    d_losses.append(d_loss.item())
                    c_losses.append(c_loss.item())
                    
                # TODO: Calculate metrics
                inception_score, _ = calculate_inception_score(fake_images)
                fid_value = calculate_fid(imgs, fake_images, options.batch_size)
                inception_scores.append(inception_score)
                fid_values.append(fid_value)

                print(f"Epoch [{epoch+1}/{options.num_epochs}], d_loss: [{d_loss.item():.4f}], g_loss: [{g_loss.item():.4f}], c_loss: [{c_loss.item():.4f}]")
                print(f"Inception Score: {inception_score}, FID: {fid_value}")
                # TODO: uncomment the following lines before training if you want to save the model checkpoints
                if epoch % 100 == 0:
                    checkpoint_path = os.path.join(options.checkpoint_dir, f'checkpoint_latest.pth')
                    gan_model.save_checkpoint(checkpoint_path)
<<<<<<< HEAD
                    # try:
                    #     save_images(fake_images, f'{options.checkpoint_dir}/trainining_samples')
                    # except:
                    #     pass
=======
<<<<<<< HEAD
                    # save_images(fake_images, f'{options.checkpoint_dir}/trainining_samples')
=======
                    try:
                        save_images(fake_images, f'{options.checkpoint_dir}/trainining_samples')
                    except:
                        pass
>>>>>>> 8a1e3bc56f3e338996f831667c7013bdfe6428cc
>>>>>>> 322a0627
    else:
        print("loading model...")
        gan_model.load_model(os.path.join(options.output_path, options.model_path))
        print("generating images ")
        images = gan_model.generate_images(options.n_images)
        save_images(images, options.output_path, options.n_images)
        # print(f"images saved to {options.output_dir}")
        
    # export the losses and the metrics to a csv file
    if options.train or options.continue_training:
        df = pd.DataFrame({
            'g_losses': g_losses,
            'd_losses': d_losses,
            'c_losses': c_losses,
            'inception_scores': inception_scores,
            'fid_values': fid_values
        })
        df.to_csv(os.path.join(options.output_path, 'metrics.csv'), index=False)
        
        plot_losses(g_losses, d_losses, c_losses, options.output_path)
        plot_metrics(inception_scores, fid_values, options.output_path)
        

if __name__ == '__main__':
    args = parse_args()
    train_or_test(args)
    <|MERGE_RESOLUTION|>--- conflicted
+++ resolved
@@ -202,21 +202,11 @@
             if epoch % 100 == 0:
                 checkpoint_path = os.path.join(options.checkpoint_dir, f'checkpoint_latest.pth')
                 gan_model.save_checkpoint(checkpoint_path)
-<<<<<<< HEAD
                 # try:
                 #     save_images(fake_images, f'{options.checkpoint_dir}/trainining_samples')
                 # except:
                 #     pass
-=======
-<<<<<<< HEAD
-                # save_images(fake_images, f'{options.checkpoint_dir}/trainining_samples')
-=======
-                try:
-                    save_images(fake_images, f'{options.checkpoint_dir}/trainining_samples')
-                except:
-                    pass
->>>>>>> 8a1e3bc56f3e338996f831667c7013bdfe6428cc
->>>>>>> 322a0627
+
         #TODO: uncomment the following lines before training if you want to save the model
         # #Save the model after training
         if not os.path.exists(options.output_path):
@@ -250,21 +240,10 @@
                 if epoch % 100 == 0:
                     checkpoint_path = os.path.join(options.checkpoint_dir, f'checkpoint_latest.pth')
                     gan_model.save_checkpoint(checkpoint_path)
-<<<<<<< HEAD
                     # try:
                     #     save_images(fake_images, f'{options.checkpoint_dir}/trainining_samples')
                     # except:
                     #     pass
-=======
-<<<<<<< HEAD
-                    # save_images(fake_images, f'{options.checkpoint_dir}/trainining_samples')
-=======
-                    try:
-                        save_images(fake_images, f'{options.checkpoint_dir}/trainining_samples')
-                    except:
-                        pass
->>>>>>> 8a1e3bc56f3e338996f831667c7013bdfe6428cc
->>>>>>> 322a0627
     else:
         print("loading model...")
         gan_model.load_model(os.path.join(options.output_path, options.model_path))
