set -ex
# python3 main.py --root_dir ./datasets/fundusimage1000/1000images --train --num_epochs 1000
# python3 main.py --root_dir /mnt/data/RiskIntel/ocular_imaging/datasets/1000images/ --train --num_epochs 1000
<<<<<<< HEAD
python3 main.py --root_dir /mnt/data/RiskIntel/ocular_imaging/datasets/ --train --num_epochs 1000
=======
python main.py --root_dir D:/datasets/ --train --num_epochs 500
>>>>>>> 8a1e3bc5
# --continue_training #  - to continue training from a checkpoint
# --train #start training from groud up
# python3 main.py --root_dir "/path/to/dataset" --train --image_size 128 --batch_size 64 --num_epochs 100 --lr_G 0.0002 --lr_D 0.0002 --lr_C 0.0002 --latent_dim 100<|MERGE_RESOLUTION|>--- conflicted
+++ resolved
@@ -1,11 +1,8 @@
 set -ex
 # python3 main.py --root_dir ./datasets/fundusimage1000/1000images --train --num_epochs 1000
 # python3 main.py --root_dir /mnt/data/RiskIntel/ocular_imaging/datasets/1000images/ --train --num_epochs 1000
-<<<<<<< HEAD
 python3 main.py --root_dir /mnt/data/RiskIntel/ocular_imaging/datasets/ --train --num_epochs 1000
-=======
-python main.py --root_dir D:/datasets/ --train --num_epochs 500
->>>>>>> 8a1e3bc5
+
 # --continue_training #  - to continue training from a checkpoint
 # --train #start training from groud up
 # python3 main.py --root_dir "/path/to/dataset" --train --image_size 128 --batch_size 64 --num_epochs 100 --lr_G 0.0002 --lr_D 0.0002 --lr_C 0.0002 --latent_dim 100